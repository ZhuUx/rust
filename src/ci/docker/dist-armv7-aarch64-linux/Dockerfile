--- conflicted
+++ resolved
@@ -34,13 +34,6 @@
     rm dumb-init_*.deb
 ENTRYPOINT ["/usr/bin/dumb-init", "--"]
 
-<<<<<<< HEAD
-ENV HOSTS=armv7-unknown-linux-gnueabihf
-ENV HOSTS=$HOSTS,aarch64-unknown-linux-gnu
-
-ENV RUST_CONFIGURE_ARGS --host=$HOSTS
-ENV SCRIPT python2.7 ../x.py dist --host $HOSTS --target $HOSTS
-=======
 # Ubuntu 16.04 (this contianer) ships with make 4, but something in the
 # toolchains we build below chokes on that, so go back to make 3
 RUN curl https://ftp.gnu.org/gnu/make/make-3.81.tar.gz | tar xzf - && \
@@ -94,12 +87,8 @@
     AR_armv7_unknown_linux_gnueabihf=armv7-unknown-linux-gnueabihf-ar \
     CXX_armv7_unknown_linux_gnueabihf=armv7-unknown-linux-gnueabihf-g++
 
-ENV RUST_CONFIGURE_ARGS \
-      --host=armv7-unknown-linux-gnueabihf,aarch64-unknown-linux-gnu
-ENV SCRIPT \
-      python2.7 ../x.py dist \
-        --host armv7-unknown-linux-gnueabihf \
-        --target armv7-unknown-linux-gnueabihf \
-        --host aarch64-unknown-linux-gnu \
-        --target aarch64-unknown-linux-gnu
->>>>>>> 0a7420ac
+ENV HOSTS=armv7-unknown-linux-gnueabihf
+ENV HOSTS=$HOSTS,aarch64-unknown-linux-gnu
+
+ENV RUST_CONFIGURE_ARGS --host=$HOSTS
+ENV SCRIPT python2.7 ../x.py dist --host $HOSTS --target $HOSTS