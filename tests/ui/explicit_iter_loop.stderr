--- conflicted
+++ resolved
@@ -1,5 +1,5 @@
 error: it is more concise to loop over references to containers instead of using explicit iteration methods
-  --> $DIR/explicit_iter_loop.rs:16:14
+  --> $DIR/explicit_iter_loop.rs:17:14
    |
 LL |     for _ in vec.iter() {}
    |              ^^^^^^^^^^ help: to write this more concisely, try: `&vec`
@@ -11,138 +11,103 @@
    |         ^^^^^^^^^^^^^^^^^^^^^^^^^^
 
 error: it is more concise to loop over references to containers instead of using explicit iteration methods
-  --> $DIR/explicit_iter_loop.rs:17:14
+  --> $DIR/explicit_iter_loop.rs:18:14
    |
 LL |     for _ in vec.iter_mut() {}
    |              ^^^^^^^^^^^^^^ help: to write this more concisely, try: `&mut vec`
 
 error: it is more concise to loop over references to containers instead of using explicit iteration methods
-  --> $DIR/explicit_iter_loop.rs:20:14
+  --> $DIR/explicit_iter_loop.rs:21:14
    |
 LL |     for _ in rvec.iter() {}
    |              ^^^^^^^^^^^ help: to write this more concisely, try: `rvec`
 
 error: it is more concise to loop over references to containers instead of using explicit iteration methods
-<<<<<<< HEAD
-  --> $DIR/explicit_iter_loop.rs:23:14
-   |
-LL |     for _ in rmvec.iter() {}
-   |              ^^^^^^^^^^^^ help: to write this more concisely, try: `&*rmvec`
-
-error: it is more concise to loop over references to containers instead of using explicit iteration methods
-  --> $DIR/explicit_iter_loop.rs:24:14
-   |
-LL |     for _ in rmvec.iter_mut() {}
-   |              ^^^^^^^^^^^^^^^^ help: to write this more concisely, try: `&mut *rmvec`
-
-error: it is more concise to loop over references to containers instead of using explicit iteration methods
-  --> $DIR/explicit_iter_loop.rs:29:14
-=======
   --> $DIR/explicit_iter_loop.rs:30:14
->>>>>>> 6150bf5b
    |
 LL |     for _ in [1, 2, 3].iter() {}
    |              ^^^^^^^^^^^^^^^^ help: to write this more concisely, try: `&[1, 2, 3]`
 
 error: it is more concise to loop over references to containers instead of using explicit iteration methods
-<<<<<<< HEAD
-  --> $DIR/explicit_iter_loop.rs:31:14
-   |
-LL |     for _ in (&mut [1, 2, 3]).iter() {}
-   |              ^^^^^^^^^^^^^^^^^^^^^^^ help: to write this more concisely, try: `&*(&mut [1, 2, 3])`
-
-error: the method `iter` doesn't need a mutable reference
-  --> $DIR/explicit_iter_loop.rs:31:14
-   |
-LL |     for _ in (&mut [1, 2, 3]).iter() {}
-   |              ^^^^^^^^^^^^^^^^
-   |
-   = note: `-D clippy::unnecessary-mut-passed` implied by `-D warnings`
-   = help: to override `-D warnings` add `#[allow(clippy::unnecessary_mut_passed)]`
-
-error: it is more concise to loop over references to containers instead of using explicit iteration methods
-  --> $DIR/explicit_iter_loop.rs:33:14
-=======
   --> $DIR/explicit_iter_loop.rs:34:14
->>>>>>> 6150bf5b
    |
 LL |     for _ in [0; 32].iter() {}
    |              ^^^^^^^^^^^^^^ help: to write this more concisely, try: `&[0; 32]`
 
 error: it is more concise to loop over references to containers instead of using explicit iteration methods
-  --> $DIR/explicit_iter_loop.rs:34:14
+  --> $DIR/explicit_iter_loop.rs:35:14
    |
 LL |     for _ in [0; 33].iter() {}
    |              ^^^^^^^^^^^^^^ help: to write this more concisely, try: `&[0; 33]`
 
 error: it is more concise to loop over references to containers instead of using explicit iteration methods
-  --> $DIR/explicit_iter_loop.rs:37:14
+  --> $DIR/explicit_iter_loop.rs:38:14
    |
 LL |     for _ in ll.iter() {}
    |              ^^^^^^^^^ help: to write this more concisely, try: `&ll`
 
 error: it is more concise to loop over references to containers instead of using explicit iteration methods
-  --> $DIR/explicit_iter_loop.rs:39:14
+  --> $DIR/explicit_iter_loop.rs:40:14
    |
 LL |     for _ in rll.iter() {}
    |              ^^^^^^^^^^ help: to write this more concisely, try: `rll`
 
 error: it is more concise to loop over references to containers instead of using explicit iteration methods
-  --> $DIR/explicit_iter_loop.rs:42:14
+  --> $DIR/explicit_iter_loop.rs:43:14
    |
 LL |     for _ in vd.iter() {}
    |              ^^^^^^^^^ help: to write this more concisely, try: `&vd`
 
 error: it is more concise to loop over references to containers instead of using explicit iteration methods
-  --> $DIR/explicit_iter_loop.rs:44:14
+  --> $DIR/explicit_iter_loop.rs:45:14
    |
 LL |     for _ in rvd.iter() {}
    |              ^^^^^^^^^^ help: to write this more concisely, try: `rvd`
 
 error: it is more concise to loop over references to containers instead of using explicit iteration methods
-  --> $DIR/explicit_iter_loop.rs:47:14
+  --> $DIR/explicit_iter_loop.rs:48:14
    |
 LL |     for _ in bh.iter() {}
    |              ^^^^^^^^^ help: to write this more concisely, try: `&bh`
 
 error: it is more concise to loop over references to containers instead of using explicit iteration methods
-  --> $DIR/explicit_iter_loop.rs:50:14
+  --> $DIR/explicit_iter_loop.rs:51:14
    |
 LL |     for _ in hm.iter() {}
    |              ^^^^^^^^^ help: to write this more concisely, try: `&hm`
 
 error: it is more concise to loop over references to containers instead of using explicit iteration methods
-  --> $DIR/explicit_iter_loop.rs:53:14
+  --> $DIR/explicit_iter_loop.rs:54:14
    |
 LL |     for _ in bt.iter() {}
    |              ^^^^^^^^^ help: to write this more concisely, try: `&bt`
 
 error: it is more concise to loop over references to containers instead of using explicit iteration methods
-  --> $DIR/explicit_iter_loop.rs:56:14
+  --> $DIR/explicit_iter_loop.rs:57:14
    |
 LL |     for _ in hs.iter() {}
    |              ^^^^^^^^^ help: to write this more concisely, try: `&hs`
 
 error: it is more concise to loop over references to containers instead of using explicit iteration methods
-  --> $DIR/explicit_iter_loop.rs:59:14
+  --> $DIR/explicit_iter_loop.rs:60:14
    |
 LL |     for _ in bs.iter() {}
    |              ^^^^^^^^^ help: to write this more concisely, try: `&bs`
 
 error: it is more concise to loop over references to containers instead of using explicit iteration methods
-  --> $DIR/explicit_iter_loop.rs:148:14
+  --> $DIR/explicit_iter_loop.rs:149:14
    |
 LL |     for _ in x.iter() {}
    |              ^^^^^^^^ help: to write this more concisely, try: `&x`
 
 error: it is more concise to loop over references to containers instead of using explicit iteration methods
-  --> $DIR/explicit_iter_loop.rs:149:14
+  --> $DIR/explicit_iter_loop.rs:150:14
    |
 LL |     for _ in x.iter_mut() {}
    |              ^^^^^^^^^^^^ help: to write this more concisely, try: `&mut x`
 
 error: it is more concise to loop over references to containers instead of using explicit iteration methods
-  --> $DIR/explicit_iter_loop.rs:152:14
+  --> $DIR/explicit_iter_loop.rs:153:14
    |
 LL |     for _ in r.iter() {}
    |              ^^^^^^^^ help: to write this more concisely, try: `r`
