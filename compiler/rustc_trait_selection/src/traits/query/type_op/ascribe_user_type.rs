use crate::infer::canonical::{Canonical, CanonicalQueryResponse};
use crate::traits::ObligationCtxt;
use rustc_hir::def_id::{DefId, CRATE_DEF_ID};
use rustc_infer::traits::Obligation;
use rustc_middle::traits::query::NoSolution;
use rustc_middle::traits::{ObligationCause, ObligationCauseCode};
use rustc_middle::ty::{self, ParamEnvAnd, Ty, TyCtxt, UserSelfTy, UserSubsts, UserType};

pub use rustc_middle::traits::query::type_op::AscribeUserType;
use rustc_span::{Span, DUMMY_SP};

impl<'tcx> super::QueryTypeOp<'tcx> for AscribeUserType<'tcx> {
    type QueryResponse = ();

    fn try_fast_path(
        _tcx: TyCtxt<'tcx>,
        _key: &ParamEnvAnd<'tcx, Self>,
    ) -> Option<Self::QueryResponse> {
        None
    }

    fn perform_query(
        tcx: TyCtxt<'tcx>,
        canonicalized: Canonical<'tcx, ParamEnvAnd<'tcx, Self>>,
    ) -> Result<CanonicalQueryResponse<'tcx, ()>, NoSolution> {
        tcx.type_op_ascribe_user_type(canonicalized)
    }

    fn perform_locally_in_new_solver(
        ocx: &ObligationCtxt<'_, 'tcx>,
        key: ParamEnvAnd<'tcx, Self>,
    ) -> Result<Self::QueryResponse, NoSolution> {
        type_op_ascribe_user_type_with_span(ocx, key, None)
    }
}

/// The core of the `type_op_ascribe_user_type` query: for diagnostics purposes in NLL HRTB errors,
/// this query can be re-run to better track the span of the obligation cause, and improve the error
/// message. Do not call directly unless you're in that very specific context.
pub fn type_op_ascribe_user_type_with_span<'tcx>(
    ocx: &ObligationCtxt<'_, 'tcx>,
    key: ParamEnvAnd<'tcx, AscribeUserType<'tcx>>,
    span: Option<Span>,
) -> Result<(), NoSolution> {
    let (param_env, AscribeUserType { mir_ty, user_ty }) = key.into_parts();
    debug!("type_op_ascribe_user_type: mir_ty={:?} user_ty={:?}", mir_ty, user_ty);
    let span = span.unwrap_or(DUMMY_SP);
    match user_ty {
        UserType::Ty(user_ty) => relate_mir_and_user_ty(ocx, param_env, span, mir_ty, user_ty)?,
        UserType::TypeOf(def_id, user_substs) => {
            relate_mir_and_user_substs(ocx, param_env, span, mir_ty, def_id, user_substs)?
        }
    };
    Ok(())
}

#[instrument(level = "debug", skip(ocx, param_env, span))]
fn relate_mir_and_user_ty<'tcx>(
    ocx: &ObligationCtxt<'_, 'tcx>,
    param_env: ty::ParamEnv<'tcx>,
    span: Span,
    mir_ty: Ty<'tcx>,
    user_ty: Ty<'tcx>,
) -> Result<(), NoSolution> {
    let cause = ObligationCause::dummy_with_span(span);
    let user_ty = ocx.normalize(&cause, param_env, user_ty);
    ocx.eq(&cause, param_env, mir_ty, user_ty)?;

    // FIXME(#104764): We should check well-formedness before normalization.
    let predicate =
<<<<<<< HEAD
        ty::Binder::dummy(ty::PredicateKind::Clause(ty::Clause::WellFormed(user_ty.into())));
=======
        ty::Binder::dummy(ty::PredicateKind::Clause(ty::ClauseKind::WellFormed(user_ty.into())));
>>>>>>> 0faea772
    ocx.register_obligation(Obligation::new(ocx.infcx.tcx, cause, param_env, predicate));
    Ok(())
}

#[instrument(level = "debug", skip(ocx, param_env, span))]
fn relate_mir_and_user_substs<'tcx>(
    ocx: &ObligationCtxt<'_, 'tcx>,
    param_env: ty::ParamEnv<'tcx>,
    span: Span,
    mir_ty: Ty<'tcx>,
    def_id: DefId,
    user_substs: UserSubsts<'tcx>,
) -> Result<(), NoSolution> {
    let param_env = param_env.without_const();
    let UserSubsts { user_self_ty, substs } = user_substs;
    let tcx = ocx.infcx.tcx;
    let cause = ObligationCause::dummy_with_span(span);

    let ty = tcx.type_of(def_id).subst(tcx, substs);
    let ty = ocx.normalize(&cause, param_env, ty);
    debug!("relate_type_and_user_type: ty of def-id is {:?}", ty);

    ocx.eq(&cause, param_env, mir_ty, ty)?;

    // Prove the predicates coming along with `def_id`.
    //
    // Also, normalize the `instantiated_predicates`
    // because otherwise we wind up with duplicate "type
    // outlives" error messages.
    let instantiated_predicates = tcx.predicates_of(def_id).instantiate(tcx, substs);

    debug!(?instantiated_predicates);
    for (instantiated_predicate, predicate_span) in instantiated_predicates {
        let span = if span == DUMMY_SP { predicate_span } else { span };
        let cause = ObligationCause::new(
            span,
            CRATE_DEF_ID,
            ObligationCauseCode::AscribeUserTypeProvePredicate(predicate_span),
        );
        let instantiated_predicate =
            ocx.normalize(&cause.clone(), param_env, instantiated_predicate);

        ocx.register_obligation(Obligation::new(tcx, cause, param_env, instantiated_predicate));
    }

    if let Some(UserSelfTy { impl_def_id, self_ty }) = user_self_ty {
        let self_ty = ocx.normalize(&cause, param_env, self_ty);
        let impl_self_ty = tcx.type_of(impl_def_id).subst(tcx, substs);
        let impl_self_ty = ocx.normalize(&cause, param_env, impl_self_ty);

        ocx.eq(&cause, param_env, self_ty, impl_self_ty)?;
<<<<<<< HEAD
        let predicate = ty::Binder::dummy(ty::PredicateKind::Clause(ty::Clause::WellFormed(
=======
        let predicate = ty::Binder::dummy(ty::PredicateKind::Clause(ty::ClauseKind::WellFormed(
>>>>>>> 0faea772
            impl_self_ty.into(),
        )));
        ocx.register_obligation(Obligation::new(tcx, cause.clone(), param_env, predicate));
    }

    // In addition to proving the predicates, we have to
    // prove that `ty` is well-formed -- this is because
    // the WF of `ty` is predicated on the substs being
    // well-formed, and we haven't proven *that*. We don't
    // want to prove the WF of types from  `substs` directly because they
    // haven't been normalized.
    //
    // FIXME(nmatsakis): Well, perhaps we should normalize
    // them?  This would only be relevant if some input
    // type were ill-formed but did not appear in `ty`,
    // which...could happen with normalization...
<<<<<<< HEAD
    let predicate = ty::Binder::dummy(ty::PredicateKind::Clause(ty::Clause::WellFormed(ty.into())));
=======
    let predicate =
        ty::Binder::dummy(ty::PredicateKind::Clause(ty::ClauseKind::WellFormed(ty.into())));
>>>>>>> 0faea772
    ocx.register_obligation(Obligation::new(tcx, cause, param_env, predicate));
    Ok(())
}<|MERGE_RESOLUTION|>--- conflicted
+++ resolved
@@ -68,11 +68,7 @@
 
     // FIXME(#104764): We should check well-formedness before normalization.
     let predicate =
-<<<<<<< HEAD
-        ty::Binder::dummy(ty::PredicateKind::Clause(ty::Clause::WellFormed(user_ty.into())));
-=======
         ty::Binder::dummy(ty::PredicateKind::Clause(ty::ClauseKind::WellFormed(user_ty.into())));
->>>>>>> 0faea772
     ocx.register_obligation(Obligation::new(ocx.infcx.tcx, cause, param_env, predicate));
     Ok(())
 }
@@ -124,11 +120,7 @@
         let impl_self_ty = ocx.normalize(&cause, param_env, impl_self_ty);
 
         ocx.eq(&cause, param_env, self_ty, impl_self_ty)?;
-<<<<<<< HEAD
-        let predicate = ty::Binder::dummy(ty::PredicateKind::Clause(ty::Clause::WellFormed(
-=======
         let predicate = ty::Binder::dummy(ty::PredicateKind::Clause(ty::ClauseKind::WellFormed(
->>>>>>> 0faea772
             impl_self_ty.into(),
         )));
         ocx.register_obligation(Obligation::new(tcx, cause.clone(), param_env, predicate));
@@ -145,12 +137,8 @@
     // them?  This would only be relevant if some input
     // type were ill-formed but did not appear in `ty`,
     // which...could happen with normalization...
-<<<<<<< HEAD
-    let predicate = ty::Binder::dummy(ty::PredicateKind::Clause(ty::Clause::WellFormed(ty.into())));
-=======
     let predicate =
         ty::Binder::dummy(ty::PredicateKind::Clause(ty::ClauseKind::WellFormed(ty.into())));
->>>>>>> 0faea772
     ocx.register_obligation(Obligation::new(tcx, cause, param_env, predicate));
     Ok(())
 }